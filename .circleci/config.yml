--- conflicted
+++ resolved
@@ -17,12 +17,6 @@
           name: Install Dependencies
           command: |
             . venv/bin/activate
-<<<<<<< HEAD
-            pip3 install --no-cache-dir -I cvxpy==1.1.10
-            pip3 install scs==2.1.4
-            pip3 install numpy==1.20.1
-=======
->>>>>>> e85cf41b
             pip3 install -r requirements.txt
       # Step 3: run pylint styling check
       - run:
