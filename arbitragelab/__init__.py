--- conflicted
+++ resolved
@@ -3,9 +3,7 @@
 reproducible, interpretable, and easy to use tools.
 """
 
-<<<<<<< HEAD
+
 import arbitragelab.copula_approach as copula_approach
 import arbitragelab.util as util
-=======
 import arbitragelab.distance_approach as distance_approach
->>>>>>> 67e8ffa4
